menu "Boot options"

menu "Boot images"

config ANDROID_BOOT_IMAGE
	bool "Enable support for Android Boot Images"
	default y if FASTBOOT
	help
	  This enables support for booting images which use the Android
	  image format header.

config FIT
	bool "Support Flattened Image Tree"
	select HASH
	select MD5
	select SHA1
	imply SHA256
	help
	  This option allows you to boot the new uImage structure,
	  Flattened Image Tree.  FIT is formally a FDT, which can include
	  images of various types (kernel, FDT blob, ramdisk, etc.)
	  in a single blob.  To boot this new uImage structure,
	  pass the address of the blob to the "bootm" command.
	  FIT is very flexible, supporting compression, multiple images,
	  multiple configurations, verification through hashing and also
	  verified boot (secure boot using RSA).

if FIT

config FIT_EXTERNAL_OFFSET
	hex "FIT external data offset"
	default 0x0
	help
	  This specifies a data offset in fit image.
	  The offset is from data payload offset to the beginning of
	  fit image header. When specifies a offset, specific data
	  could be put in the hole between data payload and fit image
	  header, such as CSF data on i.MX platform.

<<<<<<< HEAD
config FIT_SHA256
	bool "Support SHA256 checksum of FIT image contents"
	default y
	select SHA256
	help
	  Enable this to support SHA256 checksum of FIT image contents. A
	  SHA256 checksum is a 256-bit (32-byte) hash value used to check that
	  the image contents have not been corrupted.

config FIT_SHA384
	bool "Support SHA384 checksum of FIT image contents"
	select SHA384
	help
	  Enable this to support SHA384 checksum of FIT image contents. A
	  SHA384 checksum is a 384-bit (48-byte) hash value used to check that
	  the image contents have not been corrupted. Use this for the highest
	  security.

config FIT_SHA512
	bool "Support SHA512 checksum of FIT image contents"
	select SHA512
	help
	  Enable this to support SHA512 checksum of FIT image contents. A
	  SHA512 checksum is a 512-bit (64-byte) hash value used to check that
	  the image contents have not been corrupted.

=======
>>>>>>> bb92678c
config FIT_FULL_CHECK
	bool "Do a full check of the FIT before using it"
	default y
	help
	  Enable this do a full check of the FIT to make sure it is valid. This
	  helps to protect against carefully crafted FITs which take advantage
	  of bugs or omissions in the code. This includes a bad structure,
	  multiple root nodes and the like.

config FIT_SIGNATURE
	bool "Enable signature verification of FIT uImages"
	depends on DM
	select HASH
	imply RSA
	imply RSA_VERIFY
	select IMAGE_SIGN_INFO
	select FIT_FULL_CHECK
	help
	  This option enables signature verification of FIT uImages,
	  using a hash signed and verified using RSA. If
	  CONFIG_SHA_PROG_HW_ACCEL is defined, i.e support for progressive
	  hashing is available using hardware, then the RSA library will use
	  it. See doc/uImage.FIT/signature.txt for more details.

	  WARNING: When relying on signed FIT images with a required signature
	  check the legacy image format is disabled by default, so that
	  unsigned images cannot be loaded. If a board needs the legacy image
	  format support in this case, enable it using
	  CONFIG_LEGACY_IMAGE_FORMAT.

config FIT_SIGNATURE_MAX_SIZE
	hex "Max size of signed FIT structures"
	depends on FIT_SIGNATURE
	default 0x10000000
	help
	  This option sets a max size in bytes for verified FIT uImages.
	  A sane value of 256MB protects corrupted DTB structures from overlapping
	  device memory. Assure this size does not extend past expected storage
	  space.

config FIT_RSASSA_PSS
	bool "Support rsassa-pss signature scheme of FIT image contents"
	depends on FIT_SIGNATURE
	help
	  Enable this to support the pss padding algorithm as described
	  in the rfc8017 (https://tools.ietf.org/html/rfc8017).

config FIT_CIPHER
	bool "Enable ciphering data in a FIT uImages"
	depends on DM
	select AES
	help
	  Enable the feature of data ciphering/unciphering in the tool mkimage
	  and in the u-boot support of the FIT image.

config FIT_VERBOSE
	bool "Show verbose messages when FIT images fail"
	help
	  Generally a system will have valid FIT images so debug messages
	  are a waste of code space. If you are debugging your images then
	  you can enable this option to get more verbose information about
	  failures.

config FIT_BEST_MATCH
	bool "Select the best match for the kernel device tree"
	help
	  When no configuration is explicitly selected, default to the
	  one whose fdt's compatibility field best matches that of
	  U-Boot itself. A match is considered "best" if it matches the
	  most specific compatibility entry of U-Boot's fdt's root node.
	  The order of entries in the configuration's fdt is ignored.

config FIT_IMAGE_POST_PROCESS
	bool "Enable post-processing of FIT artifacts after loading by U-Boot"
	depends on TI_SECURE_DEVICE || SOCFPGA_SECURE_VAB_AUTH
	help
	  Allows doing any sort of manipulation to blobs after they got extracted
	  from FIT images like stripping off headers or modifying the size of the
	  blob, verification, authentication, decryption etc. in a platform or
	  board specific way. In order to use this feature a platform or board-
	  specific implementation of board_fit_image_post_process() must be
	  provided. Also, anything done during this post-processing step would
	  need to be comprehended in how the images were prepared before being
	  injected into the FIT creation (i.e. the blobs would have been pre-
	  processed before being added to the FIT image).

config FIT_PRINT
        bool "Support FIT printing"
        default y
        help
          Support printing the content of the fitImage in a verbose manner.

if SPL

config SPL_FIT
	bool "Support Flattened Image Tree within SPL"
	depends on SPL
	select SPL_HASH
	select SPL_OF_LIBFDT

config SPL_FIT_PRINT
	bool "Support FIT printing within SPL"
	depends on SPL_FIT
	help
	  Support printing the content of the fitImage in a verbose manner in SPL.

config SPL_FIT_FULL_CHECK
	bool "Do a full check of the FIT before using it"
	help
	  Enable this do a full check of the FIT to make sure it is valid. This
	  helps to protect against carefully crafted FITs which take advantage
	  of bugs or omissions in the code. This includes a bad structure,
	  multiple root nodes and the like.


config SPL_FIT_SIGNATURE
	bool "Enable signature verification of FIT firmware within SPL"
	depends on SPL_DM
	depends on SPL_LOAD_FIT || SPL_LOAD_FIT_FULL
	select FIT_SIGNATURE
	select SPL_FIT
	select SPL_CRYPTO
	select SPL_HASH
	imply SPL_RSA
	imply SPL_RSA_VERIFY
	select SPL_IMAGE_SIGN_INFO
	select SPL_FIT_FULL_CHECK

config SPL_LOAD_FIT
	bool "Enable SPL loading U-Boot as a FIT (basic fitImage features)"
	select SPL_FIT
	help
	  Normally with the SPL framework a legacy image is generated as part
	  of the build. This contains U-Boot along with information as to
	  where it should be loaded. This option instead enables generation
	  of a FIT (Flat Image Tree) which provides more flexibility. In
	  particular it can handle selecting from multiple device tree
	  and passing the correct one to U-Boot.

	  This path has the following limitations:

	  1. "loadables" images, other than FDTs, which do not have a "load"
	     property will not be loaded. This limitation also applies to FPGA
	     images with the correct "compatible" string.
	  2. For FPGA images, only the "compatible" = "u-boot,fpga-legacy"
	     loading method is supported.
	  3. FDTs are only loaded for images with an "os" property of "u-boot".
	     "linux" images are also supported with Falcon boot mode.

config SPL_LOAD_FIT_ADDRESS
	hex "load address of fit image"
	depends on SPL_LOAD_FIT
	default 0x0
	help
	  Specify the load address of the fit image that will be loaded
	  by SPL.

config SPL_LOAD_FIT_APPLY_OVERLAY
	bool "Enable SPL applying DT overlays from FIT"
	depends on SPL_LOAD_FIT
	select OF_LIBFDT_OVERLAY
	help
	  The device tree is loaded from the FIT image. Allow the SPL is to
	  also load device-tree overlays from the FIT image an apply them
	  over the device tree.

config SPL_LOAD_FIT_APPLY_OVERLAY_BUF_SZ
	depends on SPL_LOAD_FIT_APPLY_OVERLAY
	default 0x10000
	hex "size of temporary buffer used to load the overlays"
	help
	  The size of the area where the overlays will be loaded and
	  uncompress. Must be at least as large as biggest overlay
	  (uncompressed)

config SPL_LOAD_FIT_FULL
	bool "Enable SPL loading U-Boot as a FIT (full fitImage features)"
	select SPL_FIT
	help
	  Normally with the SPL framework a legacy image is generated as part
	  of the build. This contains U-Boot along with information as to
	  where it should be loaded. This option instead enables generation
	  of a FIT (Flat Image Tree) which provides more flexibility. In
	  particular it can handle selecting from multiple device tree
	  and passing the correct one to U-Boot.

config SPL_FIT_IMAGE_POST_PROCESS
	bool "Enable post-processing of FIT artifacts after loading by the SPL"
	depends on SPL_LOAD_FIT
	help
	  Allows doing any sort of manipulation to blobs after they got extracted
	  from the U-Boot FIT image like stripping off headers or modifying the
	  size of the blob, verification, authentication, decryption etc. in a
	  platform or board specific way. In order to use this feature a platform
	  or board-specific implementation of board_fit_image_post_process() must
	  be provided. Also, anything done during this post-processing step would
	  need to be comprehended in how the images were prepared before being
	  injected into the FIT creation (i.e. the blobs would have been pre-
	  processed before being added to the FIT image).

config SPL_FIT_SOURCE
	string ".its source file for U-Boot FIT image"
	depends on SPL_FIT
	help
	  Specifies a (platform specific) FIT source file to generate the
	  U-Boot FIT image. This could specify further image to load and/or
	  execute.

config USE_SPL_FIT_GENERATOR
	bool "Use a script to generate the .its script"
	default y if SPL_FIT && (!ARCH_SUNXI && !RISCV)

config SPL_FIT_GENERATOR
	string ".its file generator script for U-Boot FIT image"
	depends on USE_SPL_FIT_GENERATOR
	default "arch/arm/mach-rockchip/make_fit_atf.py" if SPL_LOAD_FIT && ARCH_ROCKCHIP
	default "arch/arm/mach-zynqmp/mkimage_fit_atf.sh" if SPL_LOAD_FIT && ARCH_ZYNQMP
	help
	  Specifies a (platform specific) script file to generate the FIT
	  source file used to build the U-Boot FIT image file. This gets
	  passed a list of supported device tree file stub names to
	  include in the generated image.

endif # SPL

endif # FIT

config LEGACY_IMAGE_FORMAT
	bool "Enable support for the legacy image format"
	default y if !FIT_SIGNATURE
	help
	  This option enables the legacy image format. It is enabled by
	  default for backward compatibility, unless FIT_SIGNATURE is
	  set where it is disabled so that unsigned images cannot be
	  loaded. If a board needs the legacy image format support in this
	  case, enable it here.

config SUPPORT_RAW_INITRD
	bool "Enable raw initrd images"
	help
	  Note, defining the SUPPORT_RAW_INITRD allows user to supply
	  kernel with raw initrd images. The syntax is slightly different, the
	  address of the initrd must be augmented by it's size, in the following
	  format: "<initrd address>:<initrd size>".

config OF_BOARD_SETUP
	bool "Set up board-specific details in device tree before boot"
	depends on OF_LIBFDT
	help
	  This causes U-Boot to call ft_board_setup() before booting into
	  the Operating System. This function can set up various
	  board-specific information in the device tree for use by the OS.
	  The device tree is then passed to the OS.

config OF_SYSTEM_SETUP
	bool "Set up system-specific details in device tree before boot"
	depends on OF_LIBFDT
	help
	  This causes U-Boot to call ft_system_setup() before booting into
	  the Operating System. This function can set up various
	  system-specific information in the device tree for use by the OS.
	  The device tree is then passed to the OS.

config OF_STDOUT_VIA_ALIAS
	bool "Update the device-tree stdout alias from U-Boot"
	depends on OF_LIBFDT
	help
	  This uses U-Boot's serial alias from the aliases node to update
	  the device tree passed to the OS. The "linux,stdout-path" property
	  in the chosen node is set to point to the correct serial node.
	  This option currently references CONFIG_CONS_INDEX, which is
	  incorrect when used with device tree as this option does not
	  exist / should not be used.

config SYS_EXTRA_OPTIONS
	string "Extra Options (DEPRECATED)"
	help
	  The old configuration infrastructure (= mkconfig + boards.cfg)
	  provided the extra options field. If you have something like
	  "HAS_BAR,BAZ=64", the optional options
	    #define CONFIG_HAS
	    #define CONFIG_BAZ	64
	  will be defined in include/config.h.
	  This option was prepared for the smooth migration from the old
	  configuration to Kconfig. Since this option will be removed sometime,
	  new boards should not use this option.

config HAVE_SYS_TEXT_BASE
	bool
	depends on !NIOS2 && !XTENSA
	depends on !EFI_APP
	default y

config SYS_TEXT_BASE
	depends on HAVE_SYS_TEXT_BASE
	default 0x0 if POSITION_INDEPENDENT
	default 0x80800000 if ARCH_OMAP2PLUS || ARCH_K3
	default 0x4a000000 if ARCH_SUNXI && !MACH_SUN9I && !MACH_SUN8I_V3S
	default 0x2a000000 if ARCH_SUNXI && MACH_SUN9I
	default 0x42e00000 if ARCH_SUNXI && MACH_SUN8I_V3S
	hex "Text Base"
	help
	  The address in memory that U-Boot will be running from, initially.

config SYS_CLK_FREQ
	depends on ARC || ARCH_SUNXI || MPC83xx
	int "CPU clock frequency"
	help
	  TODO: Move CONFIG_SYS_CLK_FREQ for all the architecture

config ARCH_FIXUP_FDT_MEMORY
	bool "Enable arch_fixup_memory_banks() call"
	default y
	help
	  Enable FDT memory map syncup before OS boot. This feature can be
	  used for booting OS with different memory setup where the part of
	  the memory location should be used for different purpose.

config CHROMEOS
	bool "Support booting Chrome OS"
	help
	  Chrome OS requires U-Boot to set up a table indicating the boot mode
	  (e.g. Developer mode) and a few other things. Enable this if you are
	  booting on a Chromebook to avoid getting an error about an invalid
	  firmware ID.

config CHROMEOS_VBOOT
	bool "Support Chrome OS verified boot"
	help
	  This is intended to enable the full Chrome OS verified boot support
	  in U-Boot. It is not actually implemented in the U-Boot source code
	  at present, so this option is always set to 'n'. It allows
	  distinguishing between booting Chrome OS in a basic way (developer
	  mode) and a full boot.

config RAMBOOT_PBL
	bool "Freescale PBL(pre-boot loader) image format support"
	help
	  Some SoCs use PBL to load RCW and/or pre-initialization instructions.
	  For more details refer to doc/README.pblimage

config SYS_FSL_PBL_PBI
	string "PBI(pre-boot instructions) commands for the PBL image"
	depends on RAMBOOT_PBL
	help
	  PBI commands can be used to configure SoC before it starts the execution.
	  Please refer doc/README.pblimage for more details.

config SYS_FSL_PBL_RCW
	string "Aadditional RCW (Power on reset configuration) for the PBL image"
	depends on RAMBOOT_PBL
	help
	  Enables addition of RCW (Power on reset configuration) in built image.
	  Please refer doc/README.pblimage for more details.

endmenu		# Boot images

menu "Boot timing"

config BOOTSTAGE
	bool "Boot timing and reporting"
	help
	  Enable recording of boot time while booting. To use it, insert
	  calls to bootstage_mark() with a suitable BOOTSTAGE_ID from
	  bootstage.h. Only a single entry is recorded for each ID. You can
	  give the entry a name with bootstage_mark_name(). You can also
	  record elapsed time in a particular stage using bootstage_start()
	  before starting and bootstage_accum() when finished. Bootstage will
	  add up all the accumulated time and report it.

	  Normally, IDs are defined in bootstage.h but a small number of
	  additional 'user' IDs can be used by passing BOOTSTAGE_ID_ALLOC
	  as the ID.

	  Calls to show_boot_progress() will also result in log entries but
	  these will not have names.

config SPL_BOOTSTAGE
	bool "Boot timing and reported in SPL"
	depends on BOOTSTAGE
	help
	  Enable recording of boot time in SPL. To make this visible to U-Boot
	  proper, enable BOOTSTAGE_STASH as well. This will stash the timing
	  information when SPL finishes and load it when U-Boot proper starts
	  up.

config TPL_BOOTSTAGE
	bool "Boot timing and reported in TPL"
	depends on BOOTSTAGE
	help
	  Enable recording of boot time in SPL. To make this visible to U-Boot
	  proper, enable BOOTSTAGE_STASH as well. This will stash the timing
	  information when TPL finishes and load it when U-Boot proper starts
	  up.

config BOOTSTAGE_REPORT
	bool "Display a detailed boot timing report before booting the OS"
	depends on BOOTSTAGE
	help
	  Enable output of a boot time report just before the OS is booted.
	  This shows how long it took U-Boot to go through each stage of the
	  boot process. The report looks something like this:

		Timer summary in microseconds:
		       Mark    Elapsed  Stage
			  0          0  reset
		  3,575,678  3,575,678  board_init_f start
		  3,575,695         17  arch_cpu_init A9
		  3,575,777         82  arch_cpu_init done
		  3,659,598     83,821  board_init_r start
		  3,910,375    250,777  main_loop
		 29,916,167 26,005,792  bootm_start
		 30,361,327    445,160  start_kernel

config BOOTSTAGE_RECORD_COUNT
	int "Number of boot stage records to store"
	depends on BOOTSTAGE
	default 30
	help
	  This is the size of the bootstage record list and is the maximum
	  number of bootstage records that can be recorded.

config SPL_BOOTSTAGE_RECORD_COUNT
	int "Number of boot stage records to store for SPL"
	depends on SPL_BOOTSTAGE
	default 5
	help
	  This is the size of the bootstage record list and is the maximum
	  number of bootstage records that can be recorded.

config TPL_BOOTSTAGE_RECORD_COUNT
	int "Number of boot stage records to store for TPL"
	depends on TPL_BOOTSTAGE
	default 5
	help
	  This is the size of the bootstage record list and is the maximum
	  number of bootstage records that can be recorded.

config BOOTSTAGE_FDT
	bool "Store boot timing information in the OS device tree"
	depends on BOOTSTAGE
	help
	  Stash the bootstage information in the FDT. A root 'bootstage'
	  node is created with each bootstage id as a child. Each child
	  has a 'name' property and either 'mark' containing the
	  mark time in microseconds, or 'accum' containing the
	  accumulated time for that bootstage id in microseconds.
	  For example:

		bootstage {
			154 {
				name = "board_init_f";
				mark = <3575678>;
			};
			170 {
				name = "lcd";
				accum = <33482>;
			};
		};

	  Code in the Linux kernel can find this in /proc/devicetree.

config BOOTSTAGE_STASH
	bool "Stash the boot timing information in memory before booting OS"
	depends on BOOTSTAGE
	help
	  Some OSes do not support device tree. Bootstage can instead write
	  the boot timing information in a binary format at a given address.
	  This happens through a call to bootstage_stash(), typically in
	  the CPU's cleanup_before_linux() function. You can use the
	  'bootstage stash' and 'bootstage unstash' commands to do this on
	  the command line.

config BOOTSTAGE_STASH_ADDR
	hex "Address to stash boot timing information"
	default 0
	help
	  Provide an address which will not be overwritten by the OS when it
	  starts, so that it can read this information when ready.

config BOOTSTAGE_STASH_SIZE
	hex "Size of boot timing stash region"
	default 0x1000
	help
	  This should be large enough to hold the bootstage stash. A value of
	  4096 (4KiB) is normally plenty.

config SHOW_BOOT_PROGRESS
	bool "Show boot progress in a board-specific manner"
	help
	  Defining this option allows to add some board-specific code (calling
	  a user-provided function show_boot_progress(int) that enables you to
	  show the system's boot progress on some display (for example, some
	  LEDs) on your board. At the moment, the following checkpoints are
	  implemented:

	  Legacy uImage format:

	  Arg	Where			When
	    1	common/cmd_bootm.c	before attempting to boot an image
	   -1	common/cmd_bootm.c	Image header has bad	 magic number
	    2	common/cmd_bootm.c	Image header has correct magic number
	   -2	common/cmd_bootm.c	Image header has bad	 checksum
	    3	common/cmd_bootm.c	Image header has correct checksum
	   -3	common/cmd_bootm.c	Image data   has bad	 checksum
	    4	common/cmd_bootm.c	Image data   has correct checksum
	   -4	common/cmd_bootm.c	Image is for unsupported architecture
	    5	common/cmd_bootm.c	Architecture check OK
	   -5	common/cmd_bootm.c	Wrong Image Type (not kernel, multi)
	    6	common/cmd_bootm.c	Image Type check OK
	   -6	common/cmd_bootm.c	gunzip uncompression error
	   -7	common/cmd_bootm.c	Unimplemented compression type
	    7	common/cmd_bootm.c	Uncompression OK
	    8	common/cmd_bootm.c	No uncompress/copy overwrite error
	   -9	common/cmd_bootm.c	Unsupported OS (not Linux, BSD, VxWorks, QNX)

	    9	common/image.c		Start initial ramdisk verification
	  -10	common/image.c		Ramdisk header has bad	   magic number
	  -11	common/image.c		Ramdisk header has bad	   checksum
	   10	common/image.c		Ramdisk header is OK
	  -12	common/image.c		Ramdisk data   has bad	   checksum
	   11	common/image.c		Ramdisk data   has correct checksum
	   12	common/image.c		Ramdisk verification complete, start loading
	  -13	common/image.c		Wrong Image Type (not PPC Linux ramdisk)
	   13	common/image.c		Start multifile image verification
	   14	common/image.c		No initial ramdisk, no multifile, continue.

	   15	arch/<arch>/lib/bootm.c All preparation done, transferring control to OS

	  -30	arch/powerpc/lib/board.c	Fatal error, hang the system
	  -31	post/post.c		POST test failed, detected by post_output_backlog()
	  -32	post/post.c		POST test failed, detected by post_run_single()

	   34	common/cmd_doc.c	before loading a Image from a DOC device
	  -35	common/cmd_doc.c	Bad usage of "doc" command
	   35	common/cmd_doc.c	correct usage of "doc" command
	  -36	common/cmd_doc.c	No boot device
	   36	common/cmd_doc.c	correct boot device
	  -37	common/cmd_doc.c	Unknown Chip ID on boot device
	   37	common/cmd_doc.c	correct chip ID found, device available
	  -38	common/cmd_doc.c	Read Error on boot device
	   38	common/cmd_doc.c	reading Image header from DOC device OK
	  -39	common/cmd_doc.c	Image header has bad magic number
	   39	common/cmd_doc.c	Image header has correct magic number
	  -40	common/cmd_doc.c	Error reading Image from DOC device
	   40	common/cmd_doc.c	Image header has correct magic number
	   41	common/cmd_ide.c	before loading a Image from a IDE device
	  -42	common/cmd_ide.c	Bad usage of "ide" command
	   42	common/cmd_ide.c	correct usage of "ide" command
	  -43	common/cmd_ide.c	No boot device
	   43	common/cmd_ide.c	boot device found
	  -44	common/cmd_ide.c	Device not available
	   44	common/cmd_ide.c	Device available
	  -45	common/cmd_ide.c	wrong partition selected
	   45	common/cmd_ide.c	partition selected
	  -46	common/cmd_ide.c	Unknown partition table
	   46	common/cmd_ide.c	valid partition table found
	  -47	common/cmd_ide.c	Invalid partition type
	   47	common/cmd_ide.c	correct partition type
	  -48	common/cmd_ide.c	Error reading Image Header on boot device
	   48	common/cmd_ide.c	reading Image Header from IDE device OK
	  -49	common/cmd_ide.c	Image header has bad magic number
	   49	common/cmd_ide.c	Image header has correct magic number
	  -50	common/cmd_ide.c	Image header has bad	 checksum
	   50	common/cmd_ide.c	Image header has correct checksum
	  -51	common/cmd_ide.c	Error reading Image from IDE device
	   51	common/cmd_ide.c	reading Image from IDE device OK
	   52	common/cmd_nand.c	before loading a Image from a NAND device
	  -53	common/cmd_nand.c	Bad usage of "nand" command
	   53	common/cmd_nand.c	correct usage of "nand" command
	  -54	common/cmd_nand.c	No boot device
	   54	common/cmd_nand.c	boot device found
	  -55	common/cmd_nand.c	Unknown Chip ID on boot device
	   55	common/cmd_nand.c	correct chip ID found, device available
	  -56	common/cmd_nand.c	Error reading Image Header on boot device
	   56	common/cmd_nand.c	reading Image Header from NAND device OK
	  -57	common/cmd_nand.c	Image header has bad magic number
	   57	common/cmd_nand.c	Image header has correct magic number
	  -58	common/cmd_nand.c	Error reading Image from NAND device
	   58	common/cmd_nand.c	reading Image from NAND device OK

	  -60	common/env_common.c	Environment has a bad CRC, using default

	   64	net/eth.c		starting with Ethernet configuration.
	  -64	net/eth.c		no Ethernet found.
	   65	net/eth.c		Ethernet found.

	  -80	common/cmd_net.c	usage wrong
	   80	common/cmd_net.c	before calling net_loop()
	  -81	common/cmd_net.c	some error in net_loop() occurred
	   81	common/cmd_net.c	net_loop() back without error
	  -82	common/cmd_net.c	size == 0 (File with size 0 loaded)
	   82	common/cmd_net.c	trying automatic boot
	   83	common/cmd_net.c	running "source" command
	  -83	common/cmd_net.c	some error in automatic boot or "source" command
	   84	common/cmd_net.c	end without errors

	  FIT uImage format:

	  Arg	Where			When
	  100	common/cmd_bootm.c	Kernel FIT Image has correct format
	  -100	common/cmd_bootm.c	Kernel FIT Image has incorrect format
	  101	common/cmd_bootm.c	No Kernel subimage unit name, using configuration
	  -101	common/cmd_bootm.c	Can't get configuration for kernel subimage
	  102	common/cmd_bootm.c	Kernel unit name specified
	  -103	common/cmd_bootm.c	Can't get kernel subimage node offset
	  103	common/cmd_bootm.c	Found configuration node
	  104	common/cmd_bootm.c	Got kernel subimage node offset
	  -104	common/cmd_bootm.c	Kernel subimage hash verification failed
	  105	common/cmd_bootm.c	Kernel subimage hash verification OK
	  -105	common/cmd_bootm.c	Kernel subimage is for unsupported architecture
	  106	common/cmd_bootm.c	Architecture check OK
	  -106	common/cmd_bootm.c	Kernel subimage has wrong type
	  107	common/cmd_bootm.c	Kernel subimage type OK
	  -107	common/cmd_bootm.c	Can't get kernel subimage data/size
	  108	common/cmd_bootm.c	Got kernel subimage data/size
	  -108	common/cmd_bootm.c	Wrong image type (not legacy, FIT)
	  -109	common/cmd_bootm.c	Can't get kernel subimage type
	  -110	common/cmd_bootm.c	Can't get kernel subimage comp
	  -111	common/cmd_bootm.c	Can't get kernel subimage os
	  -112	common/cmd_bootm.c	Can't get kernel subimage load address
	  -113	common/cmd_bootm.c	Image uncompress/copy overwrite error

	  120	common/image.c		Start initial ramdisk verification
	  -120	common/image.c		Ramdisk FIT image has incorrect format
	  121	common/image.c		Ramdisk FIT image has correct format
	  122	common/image.c		No ramdisk subimage unit name, using configuration
	  -122	common/image.c		Can't get configuration for ramdisk subimage
	  123	common/image.c		Ramdisk unit name specified
	  -124	common/image.c		Can't get ramdisk subimage node offset
	  125	common/image.c		Got ramdisk subimage node offset
	  -125	common/image.c		Ramdisk subimage hash verification failed
	  126	common/image.c		Ramdisk subimage hash verification OK
	  -126	common/image.c		Ramdisk subimage for unsupported architecture
	  127	common/image.c		Architecture check OK
	  -127	common/image.c		Can't get ramdisk subimage data/size
	  128	common/image.c		Got ramdisk subimage data/size
	  129	common/image.c		Can't get ramdisk load address
	  -129	common/image.c		Got ramdisk load address

	  -130	common/cmd_doc.c	Incorrect FIT image format
	  131	common/cmd_doc.c	FIT image format OK

	  -140	common/cmd_ide.c	Incorrect FIT image format
	  141	common/cmd_ide.c	FIT image format OK

	  -150	common/cmd_nand.c	Incorrect FIT image format
	  151	common/cmd_nand.c	FIT image format OK

endmenu

menu "Boot media"

config NOR_BOOT
	bool "Support for booting from NOR flash"
	depends on NOR
	help
	  Enabling this will make a U-Boot binary that is capable of being
	  booted via NOR.  In this case we will enable certain pinmux early
	  as the ROM only partially sets up pinmux.  We also default to using
	  NOR for environment.

config NAND_BOOT
	bool "Support for booting from NAND flash"
	imply MTD_RAW_NAND
	help
	  Enabling this will make a U-Boot binary that is capable of being
	  booted via NAND flash. This is not a must, some SoCs need this,
	  some not.

config ONENAND_BOOT
	bool "Support for booting from ONENAND"
	imply MTD_RAW_NAND
	help
	  Enabling this will make a U-Boot binary that is capable of being
	  booted via ONENAND. This is not a must, some SoCs need this,
	  some not.

config QSPI_BOOT
	bool "Support for booting from QSPI flash"
	help
	  Enabling this will make a U-Boot binary that is capable of being
	  booted via QSPI flash. This is not a must, some SoCs need this,
	  some not.

config SATA_BOOT
	bool "Support for booting from SATA"
	help
	  Enabling this will make a U-Boot binary that is capable of being
	  booted via SATA. This is not a must, some SoCs need this,
	  some not.

config SD_BOOT
	bool "Support for booting from SD/EMMC"
	help
	  Enabling this will make a U-Boot binary that is capable of being
	  booted via SD/EMMC. This is not a must, some SoCs need this,
	  some not.

config SPI_BOOT
	bool "Support for booting from SPI flash"
	help
	  Enabling this will make a U-Boot binary that is capable of being
	  booted via SPI flash. This is not a must, some SoCs need this,
	  some not.

endmenu

menu "Autoboot options"

config AUTOBOOT
	bool "Autoboot"
	default y
	help
	  This enables the autoboot.  See doc/README.autoboot for detail.

config BOOTDELAY
	int "delay in seconds before automatically booting"
	default 2
	depends on AUTOBOOT
	help
	  Delay before automatically running bootcmd;
	  set to 0 to autoboot with no delay, but you can stop it by key input.
	  set to -1 to disable autoboot.
	  set to -2 to autoboot with no delay and not check for abort

	  If this value is >= 0 then it is also used for the default delay
	  before starting the default entry in bootmenu. If it is < 0 then
	  a default value of 10s is used.

	  See doc/README.autoboot for details.

config AUTOBOOT_KEYED
	bool "Stop autobooting via specific input key / string"
	help
	  This option enables stopping (aborting) of the automatic
	  boot feature only by issuing a specific input key or
	  string. If not enabled, any input key will abort the
	  U-Boot automatic booting process and bring the device
	  to the U-Boot prompt for user input.

config AUTOBOOT_FLUSH_STDIN
	bool "Enable flushing stdin before starting to read the password"
	depends on AUTOBOOT_KEYED && !SANDBOX
	help
	  When this option is enabled stdin buffer will be flushed before
	  starting to read the password.
	  This can't be enabled for the sandbox as flushing stdin would
	  break the autoboot unit tests.

config AUTOBOOT_PROMPT
	string "Autoboot stop prompt"
	depends on AUTOBOOT_KEYED
	default "Autoboot in %d seconds\\n"
	help
	  This string is displayed before the boot delay selected by
	  CONFIG_BOOTDELAY starts. If it is not defined	there is no
	  output indicating that autoboot is in progress.

	  Note that this define is used as the (only) argument to a
	  printf() call, so it may contain '%' format specifications,
	  provided that it also includes, sepearated by commas exactly
	  like in a printf statement, the required arguments. It is
	  the responsibility of the user to select only such arguments
	  that are valid in the given context.

config AUTOBOOT_ENCRYPTION
	bool "Enable encryption in autoboot stopping"
	depends on AUTOBOOT_KEYED
	help
	  This option allows a string to be entered into U-Boot to stop the
	  autoboot.
	  The behavior depends whether CONFIG_CRYPT_PW from lib is enabled
	  or not.
	  In case CONFIG_CRYPT_PW is enabled, the string will be forwarded
	  to the crypt-based functionality and be compared against the
	  string in the environment variable 'bootstopkeycrypt'.
	  In case CONFIG_CRYPT_PW is disabled the string itself is hashed
	  and compared against the hash in the environment variable
	  'bootstopkeysha256'.
	  If it matches in either case then boot stops and
	  a command-line prompt is presented.
	  This provides a way to ship a secure production device which can also
	  be accessed at the U-Boot command line.

config AUTOBOOT_SHA256_FALLBACK
	bool "Allow fallback from crypt-hashed password to sha256"
	depends on AUTOBOOT_ENCRYPTION && CRYPT_PW
	help
	  This option adds support to fall back from crypt-hashed
	  passwords to checking a SHA256 hashed password in case the
	  'bootstopusesha256' environment variable is set to 'true'.

config AUTOBOOT_DELAY_STR
	string "Delay autobooting via specific input key / string"
	depends on AUTOBOOT_KEYED && !AUTOBOOT_ENCRYPTION
	help
	  This option delays the automatic boot feature by issuing
	  a specific input key or string. If CONFIG_AUTOBOOT_DELAY_STR
	  or the environment variable "bootdelaykey" is specified
	  and this string is received from console input before
	  autoboot starts booting, U-Boot gives a command prompt. The
	  U-Boot prompt will time out if CONFIG_BOOT_RETRY_TIME is
	  used, otherwise it never times out.

config AUTOBOOT_STOP_STR
	string "Stop autobooting via specific input key / string"
	depends on AUTOBOOT_KEYED && !AUTOBOOT_ENCRYPTION
	help
	  This option enables stopping (aborting) of the automatic
	  boot feature only by issuing a specific input key or
	  string. If CONFIG_AUTOBOOT_STOP_STR or the environment
	  variable "bootstopkey" is specified and this string is
	  received from console input before autoboot starts booting,
	  U-Boot gives a command prompt. The U-Boot prompt never
	  times out, even if CONFIG_BOOT_RETRY_TIME is used.

config AUTOBOOT_KEYED_CTRLC
	bool "Enable Ctrl-C autoboot interruption"
	depends on AUTOBOOT_KEYED && !AUTOBOOT_ENCRYPTION
	help
	  This option allows for the boot sequence to be interrupted
	  by ctrl-c, in addition to the "bootdelaykey" and "bootstopkey".
	  Setting this variable	provides an escape sequence from the
	  limited "password" strings.

config AUTOBOOT_NEVER_TIMEOUT
	bool "Make the password entry never time-out"
	depends on AUTOBOOT_KEYED && AUTOBOOT_ENCRYPTION && CRYPT_PW
	help
	  This option removes the timeout from the password entry
	  when the user first presses the <Enter> key before entering
	  any other character.

config AUTOBOOT_STOP_STR_ENABLE
	bool "Enable fixed string to stop autobooting"
	depends on AUTOBOOT_KEYED && AUTOBOOT_ENCRYPTION
	help
	  This option enables the feature to add a fixed stop
	  string that is defined at compile time.
	  In every case it will be tried to load the stop
	  string from the environment.
	  In case this is enabled and there is no stop string
	  in the environment, this will be used as default value.

config AUTOBOOT_STOP_STR_CRYPT
	string "Stop autobooting via crypt-hashed password"
	depends on AUTOBOOT_STOP_STR_ENABLE && CRYPT_PW
	help
	  This option adds the feature to only stop the autobooting,
	  and therefore boot into the U-Boot prompt, when the input
	  string / password matches a values that is hashed via
	  one of the supported crypt-style password hashing options
	  and saved in the environment variable "bootstopkeycrypt".

config AUTOBOOT_STOP_STR_SHA256
	string "Stop autobooting via SHA256 hashed password"
	depends on AUTOBOOT_STOP_STR_ENABLE
	help
	  This option adds the feature to only stop the autobooting,
	  and therefore boot into the U-Boot prompt, when the input
	  string / password matches a values that is encypted via
	  a SHA256 hash and saved in the environment variable
	  "bootstopkeysha256". If the value in that variable
	  includes a ":", the portion prior to the ":" will be treated
	  as a salt value.

config AUTOBOOT_USE_MENUKEY
	bool "Allow a specify key to run a menu from the environment"
	depends on !AUTOBOOT_KEYED
	help
	  If a specific key is pressed to stop autoboot, then the commands in
	  the environment variable 'menucmd' are executed before boot starts.

config AUTOBOOT_MENUKEY
	int "ASCII value of boot key to show a menu"
	default 0
	depends on AUTOBOOT_USE_MENUKEY
	help
	  If this key is pressed to stop autoboot, then the commands in the
	  environment variable 'menucmd' will be executed before boot starts.
	  For example, 33 means "!" in ASCII, so pressing ! at boot would take
	  this action.

config AUTOBOOT_MENU_SHOW
	bool "Show a menu on boot"
	depends on CMD_BOOTMENU
	help
	  This enables the boot menu, controlled by environment variables
	  defined by the board. The menu starts after running the 'preboot'
	  environmnent variable (if enabled) and before handling the boot delay.
	  See README.bootmenu for more details.

endmenu

config USE_BOOTARGS
	bool "Enable boot arguments"
	help
	  Provide boot arguments to bootm command. Boot arguments are specified
	  in CONFIG_BOOTARGS option. Enable this option to be able to specify
	  CONFIG_BOOTARGS string. If this option is disabled, CONFIG_BOOTARGS
	  will be undefined and won't take any space in U-Boot image.

config BOOTARGS
	string "Boot arguments"
	depends on USE_BOOTARGS && !USE_DEFAULT_ENV_FILE
	help
	  This can be used to pass arguments to the bootm command. The value of
	  CONFIG_BOOTARGS goes into the environment value "bootargs". Note that
	  this value will also override the "chosen" node in FDT blob.

config BOOTARGS_SUBST
	bool "Support substituting strings in boot arguments"
	help
	  This allows substituting string values in the boot arguments. These
	  are applied after the commandline has been built.

	  One use for this is to insert the root-disk UUID into the command
	  line where bootargs contains "root=${uuid}"

		setenv bootargs "console= root=${uuid}"
		# Set the 'uuid' environment variable
		part uuid mmc 2:2 uuid

		# Command-line substitution will put the real uuid into the
		# kernel command line
		bootm

config USE_BOOTCOMMAND
	bool "Enable a default value for bootcmd"
	help
	  Provide a default value for the bootcmd entry in the environment.  If
	  autoboot is enabled this is what will be run automatically.  Enable
	  this option to be able to specify CONFIG_BOOTCOMMAND as a string.  If
	  this option is disabled, CONFIG_BOOTCOMMAND will be undefined and
	  won't take any space in U-Boot image.

config BOOTCOMMAND
	string "bootcmd value"
	depends on USE_BOOTCOMMAND && !USE_DEFAULT_ENV_FILE
	default "run distro_bootcmd" if DISTRO_DEFAULTS
	help
	  This is the string of commands that will be used as bootcmd and if
	  AUTOBOOT is set, automatically run.

config USE_PREBOOT
	bool "Enable preboot"
	help
	  When this option is enabled, the existence of the environment
	  variable "preboot" will be checked immediately before starting the
	  CONFIG_BOOTDELAY countdown and/or running the auto-boot command resp.
	  entering interactive mode.

	  This feature is especially useful when "preboot" is automatically
	  generated or modified. For example, the boot code can modify the
	  "preboot" when a user holds down a certain combination of keys.

config PREBOOT
	string "preboot default value"
	depends on USE_PREBOOT && !USE_DEFAULT_ENV_FILE
	default "usb start" if USB_KEYBOARD
	default ""
	help
	  This is the default of "preboot" environment variable.

config DEFAULT_FDT_FILE
	string "Default fdt file"
	help
	  This option is used to set the default fdt file to boot OS.

endmenu		# Booting<|MERGE_RESOLUTION|>--- conflicted
+++ resolved
@@ -37,35 +37,6 @@
 	  could be put in the hole between data payload and fit image
 	  header, such as CSF data on i.MX platform.
 
-<<<<<<< HEAD
-config FIT_SHA256
-	bool "Support SHA256 checksum of FIT image contents"
-	default y
-	select SHA256
-	help
-	  Enable this to support SHA256 checksum of FIT image contents. A
-	  SHA256 checksum is a 256-bit (32-byte) hash value used to check that
-	  the image contents have not been corrupted.
-
-config FIT_SHA384
-	bool "Support SHA384 checksum of FIT image contents"
-	select SHA384
-	help
-	  Enable this to support SHA384 checksum of FIT image contents. A
-	  SHA384 checksum is a 384-bit (48-byte) hash value used to check that
-	  the image contents have not been corrupted. Use this for the highest
-	  security.
-
-config FIT_SHA512
-	bool "Support SHA512 checksum of FIT image contents"
-	select SHA512
-	help
-	  Enable this to support SHA512 checksum of FIT image contents. A
-	  SHA512 checksum is a 512-bit (64-byte) hash value used to check that
-	  the image contents have not been corrupted.
-
-=======
->>>>>>> bb92678c
 config FIT_FULL_CHECK
 	bool "Do a full check of the FIT before using it"
 	default y
